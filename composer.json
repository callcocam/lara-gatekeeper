{
    "name": ":vendor_slug/:package_slug",
    "description": ":package_description",
    "keywords": [
        ":vendor_name",
        "laravel",
        ":package_slug"
    ],
    "homepage": "https://github.com/:vendor_slug/:package_slug",
    "license": "MIT",
    "authors": [
        {
            "name": ":author_name",
            "email": "author@domain.com",
            "role": "Developer"
        }
    ],
    "require": {
        "php": "^8.0",
        "spatie/laravel-package-tools": "^1.4.3",
        "illuminate/contracts": "^8.37"
    },
    "require-dev": {
        "nunomaduro/collision": "^5.3",
        "nunomaduro/larastan": "^0.7.10",
        "orchestra/testbench": "^6.15",
<<<<<<< HEAD
        "phpstan/extension-installer": "^1.1",
        "phpstan/phpstan-deprecation-rules": "^0.12.6",
        "phpstan/phpstan-phpunit": "^0.12.21",
        "phpunit/phpunit": "^9.3",
        "spatie/laravel-ray": "^1.23"
=======
        "pestphp/pest": "^1.18",
        "pestphp/pest-plugin-laravel": "^1.1",
        "spatie/laravel-ray": "^1.23",
        "vimeo/psalm": "^4.8"
>>>>>>> ff30fde0
    },
    "autoload": {
        "psr-4": {
            "VendorName\\Skeleton\\": "src",
            "VendorName\\Skeleton\\Database\\Factories\\": "database/factories"
        }
    },
    "autoload-dev": {
        "psr-4": {
            "VendorName\\Skeleton\\Tests\\": "tests"
        }
    },
    "scripts": {
<<<<<<< HEAD
        "phpstan": "vendor/bin/phpstan analyse",
        "test": "./vendor/bin/testbench package:test --parallel --no-coverage",
=======
        "test": "./vendor/bin/pest --no-coverage",
>>>>>>> ff30fde0
        "test-coverage": "vendor/bin/phpunit --coverage-html coverage"
    },
    "config": {
        "sort-packages": true
    },
    "extra": {
        "laravel": {
            "providers": [
                "VendorName\\Skeleton\\SkeletonServiceProvider"
            ],
            "aliases": {
                "Skeleton": "VendorName\\Skeleton\\SkeletonFacade"
            }
        }
    },
    "minimum-stability": "dev",
    "prefer-stable": true
}<|MERGE_RESOLUTION|>--- conflicted
+++ resolved
@@ -24,18 +24,14 @@
         "nunomaduro/collision": "^5.3",
         "nunomaduro/larastan": "^0.7.10",
         "orchestra/testbench": "^6.15",
-<<<<<<< HEAD
         "phpstan/extension-installer": "^1.1",
         "phpstan/phpstan-deprecation-rules": "^0.12.6",
         "phpstan/phpstan-phpunit": "^0.12.21",
         "phpunit/phpunit": "^9.3",
-        "spatie/laravel-ray": "^1.23"
-=======
         "pestphp/pest": "^1.18",
         "pestphp/pest-plugin-laravel": "^1.1",
         "spatie/laravel-ray": "^1.23",
         "vimeo/psalm": "^4.8"
->>>>>>> ff30fde0
     },
     "autoload": {
         "psr-4": {
@@ -49,12 +45,8 @@
         }
     },
     "scripts": {
-<<<<<<< HEAD
         "phpstan": "vendor/bin/phpstan analyse",
         "test": "./vendor/bin/testbench package:test --parallel --no-coverage",
-=======
-        "test": "./vendor/bin/pest --no-coverage",
->>>>>>> ff30fde0
         "test-coverage": "vendor/bin/phpunit --coverage-html coverage"
     },
     "config": {
