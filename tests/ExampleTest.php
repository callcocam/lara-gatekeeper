--- conflicted
+++ resolved
@@ -1,18 +1,5 @@
 <?php
 
-<<<<<<< HEAD
-namespace VendorName\Skeleton\Tests;
-
-class ExampleTest extends TestCase
-{
-    /** @test */
-    public function true_is_true(): void
-    {
-        $this->assertTrue(true);
-    }
-}
-=======
 it('can test', function () {
     expect(true)->toBeTrue();
-});
->>>>>>> ff30fde0
+});